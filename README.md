--- conflicted
+++ resolved
@@ -1,4 +1,3 @@
-<<<<<<< HEAD
 # mAP_3Dvolume
 
 ## Introduction:
@@ -10,6 +9,7 @@
 - There is a variety of flags that you can use. The most important flags are probably -ph and -ps. Choose -ps if you already computed the scores, otherwise you can use -ph to feed the tool with your output layer heatmap.
 - In our model output, each voxel has 3 score/affinity values. For this reason, the average instance score is calculated in a way that might not be compatible with your model output. Feel free to adapt the score function.
 - Make sure you have converted your semantic segmentation to instance segmentation. Even if all instances have the same category ID, each instance needs a different ID. One way to do it is with skimage.measure.label() (connected components).
+- The main branch is running with python 3.7, the legacy branch is running with python 2.7 
 
 ## Requirements:
 - You can use one of the following two commands to install the required packages:
@@ -36,42 +36,4 @@
 - iou_p.txt contains the different prediction ids, the prediction scores, and their matched ground trught (gt) ids. Each prediciton is matched with gt ids from 4 different size ranges (based on number of instance voxels). Each of these ranges contains the matched  gt id, its size and the intersection over union (iou) score. 
 - iou_fn.txt contains false negatives, as well as instances that have been matched with a worse iou than another instance.  
 
-3) Evaluate the model performance with mAP by using the 3D optimized evaluation script  and the 2 tables mentioned above.
-=======
-# mAP_3Dvolume
-
-## Introduction:
-This repo contains a tool to evaluate the mean average precision score (mAP) of 3D segmentation volumes. This tool uses the cocoapi approach for mAP evaluation. The master branch runs super fast. If you wish to test out the master branch, you can run the legacy branch (https://github.com/ygCoconut/mAP_3Dvolume/tree/legacy). 
-
-## Important notes:
-- The tool supposes you load arrays saved as h5 files. Feel free to change the loadh5 function to load something else.
-- The tool assumes that the z-axis is the first axis, then x, then y (i.e. gt.shape = (z, x, y), where z represents the slices of your stack). This should not matter in terms of map score though if you load a 3D array.
-- There is a variety of flags that you can use. The most important flags are probably -ph and -ps. Choose -ps if you already computed the scores, otherwise you can use -ph to feed the tool with your output layer heatmap.
-- In our model output, each voxel has 3 score/affinity values. For this reason, the average instance score is calculated in a way that might not be compatible with your model output. Feel free to adapt the score function.
-- Make sure you have converted your semantic segmentation to instance segmentation. Even if all instances have the same category ID, each instance needs a different ID. One way to do it is with skimage.measure.label() (connected components).
-- The main branch is running with python 3.7, the legacy branch is running with python 2.7
-
-## Requirements:
-- You can use one of the following two commands to install the required packages:
-```
-conda install --yes --file requirements.txt
-pip install requirements.txt
-```
-
-## How it works:
-Run the following command to use the tool:
-```
-python demo.py -p "path/to/prediction.h5" -gt "path/to/ground_truth.h5" -ph "path/to/model_output.h5"
-```
-The following steps will be executed by the script:
-1) Load the following 3D arrays:
-- GT segmentation volume
-- prediction segmentation volume
-- model prediction matrix / scores matrix in order to get the prediciton score of each voxel
-
-2) Create the necessary tables to compute the mAP:
-- iou_p.txt contains the different prediction ids, the prediction scores, and their matched ground trught (gt) ids. Each prediciton is matched with gt ids from 4 different size ranges (based on number of instance voxels). Each of these ranges contains the matched  gt id, its size and the intersection over union (iou) score. 
-- iou_fn.txt contains false negatives, as well as instances that have been matched with a worse iou than another instance.  
-
-3) Evaluate the model performance with mAP by using the 3D optimized evaluation script  and the 2 tables mentioned above.
->>>>>>> df8c3e84
+3) Evaluate the model performance with mAP by using the 3D optimized evaluation script  and the 2 tables mentioned above.